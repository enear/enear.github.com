<head>
  <meta charset="UTF-8">
  <meta name="viewport" content="width=device-width, initial-scale=1.0">

  <title>
    {% if page.title == "Home" %}
      {{ site.title }} &middot; {{ site.tagline }}
    {% else %}
      {{ page.title }} &middot; {{ site.title }}
    {% endif %}
  </title>

  <link rel="stylesheet" href="{{ site.baseurl }}/styles.css">
<<<<<<< HEAD

  <!-- Icons -->
  <link rel="shortcut icon" href="{{ site.baseurl }}/public/enear-favicon.png">

  <!-- RSS -->
=======
  <link rel="apple-touch-icon-precomposed" sizes="144x144" href="{{ site.baseurl }}/public/apple-touch-icon-precomposed.png">
  <link rel="shortcut icon" href="{{ site.baseurl }}/public/favicon.ico">
>>>>>>> c0d52e1e
  <link rel="alternate" type="application/atom+xml" title="{{ site.title }}" href="{{ site.baseurl }}/atom.xml">

  {% if site.google_analytics %}
  <!-- Google Analytics -->
  <script>
    (function(i,s,o,g,r,a,m){i['GoogleAnalyticsObject']=r;i[r]=i[r]||function(){
    (i[r].q=i[r].q||[]).push(arguments)},i[r].l=1*new Date();a=s.createElement(o),
    m=s.getElementsByTagName(o)[0];a.async=1;a.src=g;m.parentNode.insertBefore(a,m)
    })(window,document,'script','//www.google-analytics.com/analytics.js','ga');
    ga('create', '{{ site.google_analytics }}', 'auto');
    ga('send', 'pageview');
  </script>
  {% endif %}

</head><|MERGE_RESOLUTION|>--- conflicted
+++ resolved
@@ -11,28 +11,7 @@
   </title>
 
   <link rel="stylesheet" href="{{ site.baseurl }}/styles.css">
-<<<<<<< HEAD
 
-  <!-- Icons -->
   <link rel="shortcut icon" href="{{ site.baseurl }}/public/enear-favicon.png">
-
-  <!-- RSS -->
-=======
-  <link rel="apple-touch-icon-precomposed" sizes="144x144" href="{{ site.baseurl }}/public/apple-touch-icon-precomposed.png">
-  <link rel="shortcut icon" href="{{ site.baseurl }}/public/favicon.ico">
->>>>>>> c0d52e1e
   <link rel="alternate" type="application/atom+xml" title="{{ site.title }}" href="{{ site.baseurl }}/atom.xml">
-
-  {% if site.google_analytics %}
-  <!-- Google Analytics -->
-  <script>
-    (function(i,s,o,g,r,a,m){i['GoogleAnalyticsObject']=r;i[r]=i[r]||function(){
-    (i[r].q=i[r].q||[]).push(arguments)},i[r].l=1*new Date();a=s.createElement(o),
-    m=s.getElementsByTagName(o)[0];a.async=1;a.src=g;m.parentNode.insertBefore(a,m)
-    })(window,document,'script','//www.google-analytics.com/analytics.js','ga');
-    ga('create', '{{ site.google_analytics }}', 'auto');
-    ga('send', 'pageview');
-  </script>
-  {% endif %}
-
 </head>